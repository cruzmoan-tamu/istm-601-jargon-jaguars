--- conflicted
+++ resolved
@@ -558,7 +558,6 @@
             print("'Edit' not implemented.")
             print("***********************")
         elif choice == "6":
-<<<<<<< HEAD
             tx_id = input("Enter ID of the transcation to delete: ").strip()
             confirmed = input("Are you sure you want to delete this transaction? (y/n): ").strip().lower()
             if confirmed == "y":
@@ -569,12 +568,6 @@
                     print("Transaction not found.")
             else:
                 print("Deletion cancelled.")
-=======
-            print("")
-            print("*************************")
-            print("'Delete' not implemented.")
-            print("*************************")
->>>>>>> 09392c0f
         elif choice == "0":
             print("Goodbye! 👋")
             break
@@ -589,5 +582,4 @@
 if __name__ == "__main__":
     # call main
     main()
-
     pass